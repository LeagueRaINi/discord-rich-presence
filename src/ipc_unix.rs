--- conflicted
+++ resolved
@@ -43,26 +43,15 @@
 
     pub(crate) fn connect_ipc(&mut self) -> Result<()> {
         for i in 0..10 {
-<<<<<<< HEAD
-            let path = Self::get_pipe_pattern().join(format!("discord-ipc-{}", i));
-
-            if let Ok(socket) = UnixStream::connect(&path) {
-                self.socket = Some(socket);
-                return Ok(());
-=======
             for subpath in APP_SUBPATHS {
-                let path = DiscordIpcClient::get_pipe_pattern()
+                let path = Self::get_pipe_pattern()
                     .join(subpath)
                     .join(format!("discord-ipc-{}", i));
 
-                match UnixStream::connect(&path) {
-                    Ok(socket) => {
-                        self.socket = Some(socket);
-                        return Ok(());
-                    }
-                    Err(_) => continue,
+                if let Ok(socket) = UnixStream::connect(&path) {
+                    self.socket = Some(socket);
+                    return Ok(());
                 }
->>>>>>> 10565792
             }
         }
 
